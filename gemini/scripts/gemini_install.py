--- conflicted
+++ resolved
@@ -62,12 +62,7 @@
     pip_cmd = os.path.join(virtualenv_dir, "bin", "pip")
     ez_cmd = os.path.join(virtualenv_dir, "bin", "easy_install")
     # work around issue with latest version of pip on MacOSX: https://github.com/pypa/pip/issues/829
-<<<<<<< HEAD
-    ei_cmd = os.path.join(virtualenv_dir, "bin", "easy_install")
-    subprocess.check_call([ei_cmd, "pip==1.2.1"])
-=======
     subprocess.check_call([ez_cmd, "pip==1.2.1"])
->>>>>>> 0d53a6ff
     subprocess.check_call([pip_cmd, "install", "--upgrade", "fabric"])
     subprocess.check_call([pip_cmd, "install", "--upgrade", "distribute"])
     subprocess.check_call([pip_cmd, "install", "--upgrade", "cython"])
