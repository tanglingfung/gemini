--- conflicted
+++ resolved
@@ -211,7 +211,7 @@
     for variant in buffer:
         try:
             cursor.execute("BEGIN TRANSACTION")
-            cursor.execute('insert into variants values (?,?,?,?,?,?,?,?,?,?, \
+            cursor.execute('insert into variants values     (?,?,?,?,?,?,?,?,?,?, \
                                                              ?,?,?,?,?,?,?,?,?,?, \
                                                              ?,?,?,?,?,?,?,?,?,?, \
                                                              ?,?,?,?,?,?,?,?,?,?, \
@@ -248,11 +248,8 @@
                                                          ?,?,?,?,?,?,?,?,?,?, \
                                                          ?,?,?,?,?,?,?,?,?,?, \
                                                          ?,?,?,?,?,?,?,?,?,?, \
-<<<<<<< HEAD
-                                                         ?,?)', buffer)
-=======
                                                          ?,?,?)', buffer)
->>>>>>> d21be094
+
         cursor.execute("END TRANSACTION")
     except sqlite3.ProgrammingError:
         cursor.execute("END TRANSACTION")
