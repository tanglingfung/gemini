--- conflicted
+++ resolved
@@ -217,7 +217,8 @@
                                                              ?,?,?,?,?,?,?,?,?,?, \
                                                              ?,?,?,?,?,?,?,?,?,?, \
                                                              ?,?,?,?,?,?,?,?,?,?, \
-                                                             ?,?,?,?,?,?,?,?,?,?)', variant)
+                                                             ?,?,?,?,?,?,?,?,?,?, \
+                                                             ?)', variant)
             cursor.execute("END TRANSACTION")
         # skip repeated keys until we get to the failed variant
         except sqlite3.IntegrityError, e:
@@ -232,7 +233,6 @@
     """
     Populate the variants table with each variant in the buffer.
     """
-<<<<<<< HEAD
     try:
         cursor.execute("BEGIN TRANSACTION")
         cursor.executemany('insert into variants values (?,?,?,?,?,?,?,?,?,?, \
@@ -244,27 +244,12 @@
                                                          ?,?,?,?,?,?,?,?,?,?, \
                                                          ?,?,?,?,?,?,?,?,?,?, \
                                                          ?,?,?,?,?,?,?,?,?,?, \
-                                                         ?,?,?,?,?,?,?,?,?,?)', buffer)
+                                                         ?,?,?,?,?,?,?,?,?,?, \
+                                                         ?)', buffer)
         cursor.execute("END TRANSACTION")
     except sqlite3.ProgrammingError:
         cursor.execute("END TRANSACTION")
         _insert_variation_one_per_transaction(cursor, buffer)
-=======
-    cursor.execute("BEGIN TRANSACTION")
-    cursor.executemany('insert into variants values (?,?,?,?,?,?,?,?,?,?, \
-                                                     ?,?,?,?,?,?,?,?,?,?, \
-                                                     ?,?,?,?,?,?,?,?,?,?, \
-                                                     ?,?,?,?,?,?,?,?,?,?, \
-                                                     ?,?,?,?,?,?,?,?,?,?, \
-                                                     ?,?,?,?,?,?,?,?,?,?, \
-                                                     ?,?,?,?,?,?,?,?,?,?, \
-                                                     ?,?,?,?,?,?,?,?,?,?, \
-                                                     ?,?,?,?,?,?,?,?,?,?, \
-                                                     ?,?,?,?,?,?,?,?,?,?, \
-                                                     ?)',
-                       buffer)
-    cursor.execute("END")
->>>>>>> 0debc87e
 
 
 def insert_variation_impacts(cursor, buffer):
